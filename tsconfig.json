--- conflicted
+++ resolved
@@ -16,7 +16,6 @@
       "vitest/importMeta"
     ],
     "paths": {
-<<<<<<< HEAD
       "@mondrian/docs": [
         "./packages/docs"
       ],
@@ -35,18 +34,12 @@
       "@mondrian/graphql": [
         "./packages/graphql"
       ],
+      "@mondrian/aws-sqs": [
+        "./packages/aws-sqs"
+      ],
       "@mondrian/example": [
         "./packages/example"
       ]
-=======
-      "@mondrian/utils": ["./packages/utils"],
-      "@mondrian/model": ["./packages/model"],
-      "@mondrian/module": ["./packages/module"],
-      "@mondrian/rest": ["./packages/rest"],
-      "@mondrian/graphql": ["./packages/graphql"],
-      "@mondrian/aws-sqs": ["./packages/aws-sqs"],
-      "@mondrian/example": ["./packages/example"]
->>>>>>> 2f395af8
     }
   },
   "files": [],
